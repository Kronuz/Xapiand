/*
 * Copyright (C) 2015 deipi.com LLC and contributors. All rights reserved.
 *
 * Permission is hereby granted, free of charge, to any person obtaining a copy
 * of this software and associated documentation files (the "Software"), to
 * deal in the Software without restriction, including without limitation the
 * rights to use, copy, modify, merge, publish, distribute, sublicense, and/or
 * sell copies of the Software, and to permit persons to whom the Software is
 * furnished to do so, subject to the following conditions:
 *
 * The above copyright notice and this permission notice shall be included in
 * all copies or substantial portions of the Software.
 *
 * THE SOFTWARE IS PROVIDED "AS IS", WITHOUT WARRANTY OF ANY KIND, EXPRESS OR
 * IMPLIED, INCLUDING BUT NOT LIMITED TO THE WARRANTIES OF MERCHANTABILITY,
 * FITNESS FOR A PARTICULAR PURPOSE AND NONINFRINGEMENT. IN NO EVENT SHALL THE
 * AUTHORS OR COPYRIGHT HOLDERS BE LIABLE FOR ANY CLAIM, DAMAGES OR OTHER
 * LIABILITY, WHETHER IN AN ACTION OF CONTRACT, TORT OR OTHERWISE, ARISING
 * FROM, OUT OF OR IN CONNECTION WITH THE SOFTWARE OR THE USE OR OTHER DEALINGS
 * IN THE SOFTWARE.
 */

#include "client_http.h"

#include "multivalue.h"
#include "utils.h"
#include "serialise.h"
#include "length.h"
#include "io_utils.h"

#include "rapidjson/stringbuffer.h"
#include "rapidjson/prettywriter.h"

#include <unistd.h>
#include <regex>

#include <sysexits.h>
#include <sys/socket.h>
#include <arpa/inet.h>

#define RESPONSE_MESSAGE "message"
#define RESPONSE_STATUS  "status"

#define MAX_BODY_SIZE (250 * 1024 * 1024)
#define MAX_BODY_MEM (5 * 1024 * 1024)

#define def_36e6 2176782336

// Xapian http client
#define METHOD_DELETE  0
#define METHOD_HEAD    2
#define METHOD_GET     1
#define METHOD_POST    3
#define METHOD_PUT     4
#define METHOD_OPTIONS 6
#define METHOD_PATCH   24

#define QUERY_FIELD_COMMIT (1 << 0)
#define QUERY_FIELD_SEARCH (1 << 1)
#define QUERY_FIELD_RANGE  (1 << 2)
#define QUERY_FIELD_TIME   (1 << 3)


type_t
content_type_pair(const std::string& ct_type)
{
	std::size_t found = ct_type.find_last_of("/");
	if (found == std::string::npos) {
		return  make_pair(std::string(), std::string());
	}
	const char* content_type_str = ct_type.c_str();
	return make_pair(std::string(content_type_str, found), std::string(content_type_str, found + 1, ct_type.size()));
}

static const auto any_type     = content_type_pair(ANY_TYPE);
static const auto json_type    = content_type_pair(JSON_TYPE);
static const auto msgpack_type = content_type_pair(MSGPACK_TYPE);
static const auto html_type    = content_type_pair(HTML_TYPE);
static const auto text_type    = content_type_pair(TEXT_TYPE);
static const auto msgpack_serializers = std::vector<type_t>({json_type, msgpack_type, html_type, text_type});

static const std::regex header_accept_re("([-a-z+]+|\\*)/([-a-z+]+|\\*)(?:[^,]*;q=(\\d+(?:\\.\\d+)?))?");


static const char* status_code[6][14] = {
	{},
	{
		"Continue"                  // 100
	},
	{
		"OK",                       // 200
		"Created"                   // 201
	},
	{},
	{
		"Bad Request",              // 400
		nullptr,                    // 401
		nullptr,                    // 402
		nullptr,                    // 403
		"Not Found",                // 404
		nullptr,                    // 405
		"Not Acceptable",           // 406
		nullptr,                    // 407
		nullptr,                    // 408
		"Conflict",                 // 409
		nullptr,                    // 410
		nullptr,                    // 411
		nullptr,                    // 412
		"Request Entity Too Large"  // 413
	},
	{
		"Internal Server Error",    // 500
		"Not Implemented",          // 501
		"Bad Gateway"               // 502
	}
};


AcceptLRU HttpClient::accept_sets;

std::string
HttpClient::http_response(int status, int mode, unsigned short http_major, unsigned short http_minor, int matched_count, const std::string& body, const std::string& ct_type, const std::string& ct_encoding) {
	L_CALL(this, "HttpClient::http_response()");

	char buffer[20];
	std::string response;
	const std::string eol("\r\n");


	if (mode & HTTP_STATUS) {
		snprintf(buffer, sizeof(buffer), "HTTP/%d.%d %d ", http_major, http_minor, status);
		response += buffer;
		response += status_code[status / 100][status % 100] + eol;
		if (!(mode & HTTP_HEADER)) {
			response += eol;
		}
	}

	if (mode & HTTP_HEADER) {

		response += "Server: " + std::string(PACKAGE_NAME) + "/" + std::string(VERSION) + eol;

		response_ends = std::chrono::system_clock::now();
		response += "Response-Time: " + delta_string(request_begins, response_ends) + eol;
		if (operation_ends >= operation_begins) {
			response += "Operation-Time: " + delta_string(operation_begins, operation_ends) + eol;
		}

		if (mode & HTTP_CONTENT_TYPE) {
			response += "Content-Type: " + ct_type + eol;
		}

		if (mode & HTTP_CONTENT_ENCODING) {
			response += "Content-Encoding: " + ct_encoding + eol;
		}

		if (mode & HTTP_OPTIONS) {
			response += "Allow: GET,HEAD,POST,PUT,PATCH,OPTIONS" + eol;
		}

		if (mode & HTTP_MATCHED_COUNT) {
			response += "X-Matched-count: " + std::to_string(matched_count) + eol;
		}

		if (mode & HTTP_CHUNKED) {
			response += "Transfer-Encoding: chunked" + eol;
		} else {
			response += "Content-Length: ";
			snprintf(buffer, sizeof(buffer), "%lu", body.size());
			response += buffer + eol;
		}
		response += eol;
	}

	if (mode & HTTP_BODY) {
		if (mode & HTTP_CHUNKED) {
			snprintf(buffer, sizeof(buffer), "%lx", body.size());
			response += buffer + eol;
			response += body + eol;
		} else {
			response += body;
		}
	}

	if (!(mode & HTTP_CHUNKED) && !(mode & HTTP_EXPECTED100)) {
		clean_http_request();
	}

	return response;
}


HttpClient::HttpClient(std::shared_ptr<HttpServer> server_, ev::loop_ref* ev_loop_, unsigned int ev_flags_, int sock_)
	: BaseClient(std::move(server_), ev_loop_, ev_flags_, sock_),
	  database(nullptr),
	  pretty(false),
	  body_size(0),
	  body_descriptor(0),
	  post_id(0),
	  request_begining(true)
{
	parser.data = this;
	http_parser_init(&parser, HTTP_REQUEST);

	int http_clients = ++XapiandServer::http_clients;
	if (http_clients > XapiandServer::max_http_clients) {
		XapiandServer::max_http_clients = http_clients;
	}
	int total_clients = XapiandServer::total_clients;
	if (http_clients > total_clients) {
		L_CRIT(this, "Inconsistency in number of http clients");
		sig_exit(-EX_SOFTWARE);
	}

	L_CONN(this, "New Http Client (sock=%d), %d client(s) of a total of %d connected.", sock, http_clients, total_clients);

	L_OBJ(this, "CREATED HTTP CLIENT! (%d clients)", http_clients);
}


HttpClient::~HttpClient()
{
	int http_clients = --XapiandServer::http_clients;
	int total_clients = XapiandServer::total_clients;
	if (http_clients < 0 || http_clients > total_clients) {
		L_CRIT(this, "Inconsistency in number of http clients");
		sig_exit(-EX_SOFTWARE);
	}

	if (XapiandManager::manager->shutdown_asap.load()) {
		if (http_clients <= 0) {
			XapiandManager::manager->shutdown_sig(0);
		}
	}

	if (body_descriptor) {
		if (io::close(body_descriptor) < 0) {
			L_ERR(this, "ERROR: Cannot close temporary file '%s': %s", body_path, strerror(errno));
		}

		if (io::unlink(body_path) < 0) {
			L_ERR(this, "ERROR: Cannot delete temporary file '%s': %s", body_path, strerror(errno));
		}
	}

	L_OBJ(this, "DELETED HTTP CLIENT! (%d clients left)", http_clients);
}


void
HttpClient::on_read(const char* buf, size_t received)
{
	if (request_begining) {
		request_begining = false;
		request_begins = std::chrono::system_clock::now();
	}
	L_CONN_WIRE(this, "HttpClient::on_read: %zu bytes", received);
	unsigned init_state = parser.state;
	size_t parsed = http_parser_execute(&parser, &settings, buf, received);
	if (parsed == received) {
		unsigned final_state = parser.state;
		if (final_state == init_state and received == 1 and (strncmp(buf, "\n", received) == 0)) { //ignore '\n' request
			return;
		}
		if (final_state == 1 || final_state == 18) { // dead or message_complete
			L_EV(this, "Disable read event (sock=%d)", sock);
			io_read.stop();
			written = 0;
			if (!closed) {
				XapiandManager::manager->thread_pool.enqueue(share_this<HttpClient>());
			}
		}
	} else {
		int error_code = 400;
		std::string message(http_errno_description(HTTP_PARSER_ERRNO(&parser)));
		MsgPack err_response;
		err_response[RESPONSE_STATUS] = error_code;
		err_response[RESPONSE_MESSAGE] = message;
		write_http_response(err_response, error_code, false);
		L_HTTP_PROTO(this, HTTP_PARSER_ERRNO(&parser) != HPE_OK ? message : "incomplete request");
		destroy();  // Handle error. Just close the connection.
		detach();
	}
}


void
HttpClient::on_read_file(const char*, size_t received)
{
	L_ERR(this, "Not Implemented: HttpClient::on_read_file: %zu bytes", received);
}


void
HttpClient::on_read_file_done()
{
	L_ERR(this, "Not Implemented: HttpClient::on_read_file_done");
}


// HTTP parser callbacks.
const http_parser_settings HttpClient::settings = {
	.on_message_begin = HttpClient::on_info,
	.on_url = HttpClient::on_data,
	.on_status = HttpClient::on_data,
	.on_header_field = HttpClient::on_data,
	.on_header_value = HttpClient::on_data,
	.on_headers_complete = HttpClient::on_info,
	.on_body = HttpClient::on_data,
	.on_message_complete = HttpClient::on_info
};


int
HttpClient::on_info(http_parser* p)
{
	HttpClient *self = static_cast<HttpClient *>(p->data);

	int state = p->state;

	L_HTTP_PROTO_PARSER(self, "%3d. (INFO)", state);

	switch (state) {
		case 18:  // message_complete
			break;
		case 19:  // message_begin
			self->path.clear();
			self->body.clear();
			self->body_size = 0;
			self->header_name.clear();
			self->header_value.clear();
			if (self->body_descriptor && io::close(self->body_descriptor) < 0) {
				L_ERR(self, "ERROR: Cannot close temporary file '%s': %s", self->body_path, strerror(errno));
			} else {
				self->body_descriptor = 0;
			}
			break;
		case 50:  // headers done
			if (self->expect_100) {
				// Return 100 if client is expecting it
				self->write(self->http_response(100, HTTP_STATUS | HTTP_EXPECTED100, p->http_major, p->http_minor));
			}
	}

	return 0;
}


int
HttpClient::on_data(http_parser* p, const char* at, size_t length)
{
	HttpClient *self = static_cast<HttpClient *>(p->data);

	int state = p->state;

	L_HTTP_PROTO_PARSER(self, "%3d. %s", state, repr(at, length).c_str());

	if (state > 26 && state <= 32) {
		// s_req_path  ->  s_req_http_start
		self->path.append(at, length);
	} else if (state >= 43 && state <= 44) {
		// s_header_field  ->  s_header_value_discard_ws
		self->header_name.append(at, length);
	} else if (state >= 45 && state <= 50) {
		// s_header_value_discard_ws_almost_done  ->  s_header_almost_done
		self->header_value.append(at, length);
		if (state == 50) {
			std::string name = lower_string(self->header_name);
			std::string value = lower_string(self->header_value);

			if (name.compare("host") == 0) {
				self->host = self->header_value;
			} else if (name.compare("expect") == 0 && value.compare("100-continue") == 0) {
				if (p->content_length > MAX_BODY_SIZE) {
					self->write(self->http_response(413, HTTP_STATUS, p->http_major, p->http_minor));
					self->close();
					return 0;
				}
				// Respond with HTTP/1.1 100 Continue
				self->expect_100 = true;
			} else if (name.compare("content-type") == 0) {
				self->content_type = value;
			} else if (name.compare("content-length") == 0) {
				self->content_length = value;
			} else if (name.compare("accept") == 0) {
				try {
					self->accept_set = accept_sets.at(value);
				} catch (std::range_error) {
					std::sregex_iterator next(value.begin(), value.end(), header_accept_re, std::regex_constants::match_any);
					std::sregex_iterator end;
					int i = 0;
					while (next != end) {
						next->length(3) != 0 ? self->accept_set.insert(std::make_tuple(std::stod(next->str(3)), i, std::make_pair(next->str(1), next->str(2))))
							: self->accept_set.insert(std::make_tuple(1, i, std::make_pair(next->str(1), next->str(2))));
						++next;
						++i;
					}
					accept_sets.insert(std::make_pair(value, self->accept_set));
				}
			}
			self->header_name.clear();
			self->header_value.clear();
		}
	} else if (state >= 60 && state <= 62) { // s_body_identity  ->  s_message_done
		self->body_size += length;
		if (self->body_size > MAX_BODY_SIZE || p->content_length > MAX_BODY_SIZE) {
			self->write(self->http_response(413, HTTP_STATUS, p->http_major, p->http_minor));
			self->close();
			return 0;
		} else if (self->body_descriptor || self->body_size > MAX_BODY_MEM) {

			// The next two lines are switching off the write body in to a file option when the body is too large
			// (for avoid have it in memory) but this feature is not available yet
			self->write(self->http_response(413, HTTP_STATUS, p->http_major, p->http_minor)); // <-- remove leater!
			self->close(); // <-- remove leater!

			if (!self->body_descriptor) {
				strcpy(self->body_path, "/tmp/xapiand_upload.XXXXXX");
				self->body_descriptor = mkstemp(self->body_path);
				if (self->body_descriptor < 0) {
					L_ERR(self, "Cannot write to %s (1)", self->body_path);
					return 0;
				}
				io::write(self->body_descriptor, self->body.data(), self->body.size());
				self->body.clear();
			}
			io::write(self->body_descriptor, at, length);
			if (state == 62) {
				if (self->body_descriptor && io::close(self->body_descriptor) < 0) {
					L_ERR(self, "ERROR: Cannot close temporary file '%s': %s", self->body_path, strerror(errno));
				} else {
					self->body_descriptor = 0;
				}
			}
		} else {
			self->body.append(at, length);
		}
	}

	return 0;
}


void
HttpClient::run()
{
	try {
		_run();
	} catch (...) {
		cleanup();
		throw;
	}
	cleanup();
}


void
HttpClient::_run()
{
	L_CALL(this, "HttpClient::run()");

	L_OBJ_BEGIN(this, "HttpClient::run:BEGIN");
	response_begins = std::chrono::system_clock::now();

	MsgPack err_response;
	std::string error;
	int error_code = 0;

	try {
		if (path == "/quit") {
			time_t now = epoch::now<>();
			XapiandManager::manager->shutdown_asap.store(now);
			XapiandManager::manager->shutdown_sig(0);
			L_OBJ_END(this, "HttpClient::run:END");
			return;
		}

		int cmd = url_resolve();

		switch (parser.method) {
			case METHOD_DELETE:
				_delete(cmd);
				break;
			case METHOD_GET:
				_get(cmd);
				break;
			case METHOD_POST:
				_post(cmd);
				break;
			case METHOD_HEAD:
				_head(cmd);
				break;
			case METHOD_PUT:
				_put(cmd);
				break;
			case METHOD_OPTIONS:
				_options(cmd);
				break;
			case METHOD_PATCH:
				_patch(cmd);
			default:
				write(http_response(501, HTTP_STATUS | HTTP_HEADER | HTTP_BODY, parser.http_major, parser.http_minor));
				break;
		}
	} catch (const ClientError& exc) {
		error_code = 400;
		error.assign(exc.what());
	} catch (const CheckoutError& exc) {
		error_code = 502;
		error.assign(exc.what());
	} catch (const Exception& exc) {
		error_code = 500;
		error.assign(*exc.what() ? exc.what() : "Unkown Exception!");
		L_EXC(this, "ERROR: %s", *exc.get_context() ? exc.get_context() : "Unkown Exception!");
	} catch (const Xapian::Error& exc) {
		error_code = 500;
		auto exc_msg = exc.get_msg().c_str();
		error.assign(*exc_msg ? exc_msg : "Unkown Xapian::Error!");
		L_EXC(this, "ERROR: %s", error.c_str());
	} catch (const std::exception& exc) {
		error_code = 500;
		error.assign(*exc.what() ? exc.what() : "Unkown std::exception!");
		L_EXC(this, "ERROR: %s", error.c_str());
	} catch (...) {
		error_code = 500;
		error.assign("Unknown exception!");
		std::exception exc;
		L_EXC(this, "ERROR: %s", error.c_str());
	}

	if (error_code) {
		if (database) {
			XapiandManager::manager->database_pool.checkin(database);
		}
		if (written) {
			destroy();
			detach();
		} else {
			err_response[RESPONSE_STATUS] = error_code;
			err_response[RESPONSE_MESSAGE] = error;
			write_http_response(err_response, error_code, false);
		}
	}

	L_OBJ_END(this, "HttpClient::run:END");
}


void
HttpClient::_options(int cmd)
{
	L_CALL(this, "HttpClient::_options(%d)", cmd); (void)cmd;

	write(http_response(200, HTTP_STATUS | HTTP_HEADER | HTTP_OPTIONS, parser.http_major, parser.http_minor));
}


void
HttpClient::_head(int cmd)
{
	L_CALL(this, "HttpClient::_head(%d)", cmd);

	switch (cmd) {
		case CMD_NO_CMD:
			if (path_parser.off_id) {
				document_info_view();
			} else {
				bad_request_view();
			}
			break;
		default:
			bad_request_view();
			break;
	}
}


void
HttpClient::_get(int cmd)
{
	L_CALL(this, "HttpClient::_get(%d)", cmd);

	switch (cmd) {
		case CMD_NO_CMD:
			if (path_parser.off_id) {
				search_view();
			} else {
				home_view();
			}
			break;
		case CMD_SEARCH:
			path_parser.off_id = nullptr;
			search_view();
			break;
		case CMD_FACETS:
			facets_view();
			break;
		case CMD_SCHEMA:
			schema_view();
			break;
		case CMD_STATS:
			stats_view();
			break;
		default:
			bad_request_view();
			break;
	}
}


void
HttpClient::_put(int cmd)
{
	L_CALL(this, "HttpClient::_put(%d)", cmd);

	switch (cmd) {
		case CMD_NO_CMD:
			if (path_parser.off_id) {
				index_document_view(false);
			} else {
				bad_request_view();
			}
			break;
		default:
			bad_request_view();
			break;
	}
}


void
HttpClient::_post(int cmd)
{
	L_CALL(this, "HttpClient::_post(%d)", cmd);

	switch (cmd) {
		case CMD_NO_CMD:
			index_document_view(true);
			break;
		default:
			bad_request_view();
			break;
	}
}


void
HttpClient::_patch(int cmd)
{
	L_CALL(this, "HttpClient::_patch(%d)", cmd);

	switch (cmd) {
		case CMD_NO_CMD:
			if (path_parser.off_id) {
				update_document_view();
			} else {
				bad_request_view();
			}
			break;
		default:
			bad_request_view();
			break;
	}
}


void
HttpClient::_delete(int cmd)
{
	L_CALL(this, "HttpClient::_delete(%d)", cmd);

	switch (cmd) {
		case CMD_NO_CMD:
			if (path_parser.off_id) {
				delete_document_view();
			} else {
				bad_request_view();
			}
			break;
		default:
			bad_request_view();
			break;
	}
}


void
HttpClient::home_view()
{
	L_CALL(this, "HttpClient::home_view()");

	endpoints_maker(1s);

	if (!XapiandManager::manager->database_pool.checkout(database, Endpoints(Endpoint(".")), DB_SPAWN)) {
		throw MSG_CheckoutError("Cannot checkout database: %s", endpoints.as_string().c_str());
	}
	Xapian::Document document = database->get_document(std::to_string(local_node->id));
	auto id = database->get_value(document, RESERVED_ID);
	XapiandManager::manager->database_pool.checkin(database);

	MsgPack obj_data = get_MsgPack(document);
	try {
		obj_data = obj_data.at(RESERVED_DATA);
	} catch (const std::out_of_range&) {
		clean_reserved(obj_data);
		obj_data[RESERVED_ID] = id;
	}

#ifdef XAPIAND_CLUSTERING
	obj_data["cluster_name"] = XapiandManager::manager->cluster_name;
#endif
	MsgPack version;
	version["mastery"] = PACKAGE_VERSION;
	version["number"] = PACKAGE_VERSION;
	version["xapian_version"] = Xapian::version_string();
	obj_data["version"] = version;

	write_http_response(obj_data, 200, pretty);
}


void
HttpClient::document_info_view()
{
	L_CALL(this, "HttpClient::document_info_view()");

	endpoints_maker(1s);

	if (!XapiandManager::manager->database_pool.checkout(database, endpoints, DB_SPAWN)) {
		throw MSG_CheckoutError("Cannot checkout database: %s", endpoints.as_string().c_str());
	}

	std::string doc_id(path_parser.get_id());

	std::string prefix(DOCUMENT_ID_TERM_PREFIX);
	if (isupper(doc_id.at(0))) {
		prefix += ":";
	}

	Xapian::QueryParser queryparser;
	queryparser.add_boolean_prefix(RESERVED_ID, prefix);
	Xapian::Query query = queryparser.parse_query(std::string(RESERVED_ID) + ":" + doc_id);
	Xapian::Enquire enquire(*database->db);
	enquire.set_query(query);
	Xapian::MSet mset = enquire.get_mset(0, 1);

	MsgPack response;
	int status_code = 200;
	if (mset.empty()) {
		status_code = 404;
		response[RESPONSE_STATUS] = status_code;
		response[RESPONSE_MESSAGE] = "Document not found";
	} else {
		for (int t = DB_RETRIES; t >= 0; --t) {
			try {
				response["doc_id"] = *mset.begin();
				break;
			}  catch (const Xapian::DatabaseModifiedError& exc) {
				if (t) {
					database->reopen();
				} else {
					throw MSG_Error("Database was modified, try again (%s)", exc.get_msg().c_str());
				}
			} catch (const Xapian::NetworkError& exc) {
				if (t) {
					database->reopen();
				} else {
					throw MSG_Error("Problem communicating with the remote database (%s)", exc.get_msg().c_str());
				}
			} catch (const Xapian::Error& exc) {
				throw MSG_Error(exc.get_msg().c_str());
			}
		}
	}

	XapiandManager::manager->database_pool.checkin(database);
	write_http_response(response, status_code, pretty);
}


void
HttpClient::delete_document_view()
{
	L_CALL(this, "HttpClient::delete_document_view()");

	endpoints_maker(2s);
	query_field_maker(QUERY_FIELD_COMMIT);

	if (!XapiandManager::manager->database_pool.checkout(database, endpoints, DB_WRITABLE | DB_SPAWN)) {
		throw MSG_CheckoutError("Cannot checkout database: %s", endpoints.as_string().c_str());
	}

	std::string doc_id(path_parser.get_id());

	operation_begins = std::chrono::system_clock::now();

	database->delete_document(doc_id, query_field->commit);

	operation_ends = std::chrono::system_clock::now();

	auto _time = std::chrono::duration_cast<std::chrono::nanoseconds>(operation_ends - operation_begins).count();
	{
		std::lock_guard<std::mutex> lk(XapiandServer::static_mutex);
		update_pos_time();
		++stats_cnt.del.min[b_time.minute];
		++stats_cnt.del.sec[b_time.second];
		stats_cnt.del.tm_min[b_time.minute] += _time;
		stats_cnt.del.tm_sec[b_time.second] += _time;
	}
	L_TIME(this, "Deletion took %s", delta_string(operation_begins, operation_ends).c_str());

	XapiandManager::manager->database_pool.checkin(database);

	MsgPack response;
	auto data = response["delete"];
	data[RESERVED_ID] = doc_id;
	data["commit"] = query_field->commit;

	write_http_response(response, 200, pretty);
}


void
HttpClient::index_document_view(bool gen_id)
{
	L_CALL(this, "HttpClient::index_document_view()");

	std::string doc_id;

	if (gen_id) {
		path_parser.off_id = nullptr;
		unsigned long mangled = std::fmod(++post_id * 1679979167, def_36e6);
		doc_id = baseN(mangled, 36);
	} else {
		doc_id = path_parser.get_id();
	}

	endpoints_maker(2s);
	query_field_maker(QUERY_FIELD_COMMIT);

	build_path_index(index_path);

	if (content_type.empty()) {
		content_type = JSON_TYPE;
	}

	operation_begins = std::chrono::system_clock::now();

	Indexer::index(endpoints, DB_WRITABLE | DB_SPAWN | DB_INIT_REF, body, doc_id, query_field->commit, content_type, content_length);

	operation_ends = std::chrono::system_clock::now();

	auto _time = std::chrono::duration_cast<std::chrono::nanoseconds>(operation_ends - operation_begins).count();
	{
		std::lock_guard<std::mutex> lk(XapiandServer::static_mutex);
		update_pos_time();
		++stats_cnt.index.min[b_time.minute];
		++stats_cnt.index.sec[b_time.second];
		stats_cnt.index.tm_min[b_time.minute] += _time;
		stats_cnt.index.tm_sec[b_time.second] += _time;
	}
	L_TIME(this, "Indexing took %s", delta_string(operation_begins, operation_ends).c_str());

	MsgPack response;
	auto data = response["index"];
	data[RESERVED_ID] = doc_id;
	write_http_response(response, 200, pretty);
}


void
HttpClient::update_document_view()
{
	L_CALL(this, "HttpClient::update_document_view()");

	endpoints_maker(2s);
	query_field_maker(QUERY_FIELD_COMMIT);

	operation_begins = std::chrono::system_clock::now();

	std::string doc_id(path_parser.get_id());

	Indexer::patch(endpoints, DB_WRITABLE | DB_SPAWN, body, doc_id, query_field->commit, content_type, content_length);

	operation_ends = std::chrono::system_clock::now();

	auto _time = std::chrono::duration_cast<std::chrono::nanoseconds>(operation_ends - operation_begins).count();
	{
		std::lock_guard<std::mutex> lk(XapiandServer::static_mutex);
		update_pos_time();
		++stats_cnt.patch.min[b_time.minute];
		++stats_cnt.patch.sec[b_time.second];
		stats_cnt.patch.tm_min[b_time.minute] += _time;
		stats_cnt.patch.tm_sec[b_time.second] += _time;
	}
	L_TIME(this, "Updating took %s", delta_string(operation_begins, operation_ends).c_str());

	MsgPack response;
	auto data = response["update"];
	data[RESERVED_ID] = doc_id;
	write_http_response(response, 200, pretty);
}


void
HttpClient::stats_view()
{
	L_CALL(this, "HttpClient::stats_view()");

	MsgPack response;
	bool res_stats = false;

	if (!path_parser.off_id) {
		query_field_maker(QUERY_FIELD_TIME);
		XapiandManager::manager->server_status(response["server_status"]);
		XapiandManager::manager->get_stats_time(response["stats_time"], query_field->time);
		res_stats = true;
	} else {
		endpoints_maker(1s);

		if (XapiandManager::manager->database_pool.checkout(database, endpoints, DB_OPEN)) {
			database->get_stats_doc(response["document_status"], path_parser.get_id());
			XapiandManager::manager->database_pool.checkin(database);
			res_stats = true;
		}

		path_parser.rewind();
		path_parser.off_id = nullptr;
		endpoints_maker(1s);

		if (XapiandManager::manager->database_pool.checkout(database, endpoints, DB_OPEN)) {
			database->get_stats_database(response["database_status"]);
			XapiandManager::manager->database_pool.checkin(database);
			res_stats = true;
		}
	}

	int response_status = 200;
	if (res_stats) {
		write_http_response(response, response_status, pretty);
	} else {
		response_status = 404;
		response[RESPONSE_STATUS] = response_status;
		response[RESPONSE_MESSAGE] = "Not found";
		write_http_response(response, 404, pretty);
	}
}


void
HttpClient::schema_view()
{
	L_CALL(this, "HttpClient::schema_view()");

	path_parser.off_id = nullptr;
	endpoints_maker(1s);

	if (!XapiandManager::manager->database_pool.checkout(database, endpoints, DB_SPAWN)) {
		throw MSG_CheckoutError("Cannot checkout database: %s", endpoints.as_string().c_str());
	}

	std::shared_ptr<const Schema> schema = XapiandManager::manager->database_pool.get_schema(endpoints[0]);
	write(http_response(200, HTTP_STATUS | HTTP_HEADER | HTTP_BODY | HTTP_CONTENT_TYPE, parser.http_major, parser.http_minor, 0, schema->to_json_string(pretty)));
	XapiandManager::manager->database_pool.checkin(database);
	return;
}

void
HttpClient::facets_view()
{
	L_CALL(this, "HttpClient::schema_view()");

	path_parser.off_id = nullptr;
	endpoints_maker(1s);
	query_field_maker(QUERY_FIELD_SEARCH | QUERY_FIELD_RANGE);

	if (!XapiandManager::manager->database_pool.checkout(database, endpoints, DB_SPAWN)) {
		throw MSG_CheckoutError("Cannot checkout database: %s", endpoints.as_string().c_str());
	}

	Xapian::MSet mset;
	std::vector<std::string> suggestions;
	std::vector<std::pair<std::string, std::unique_ptr<MultiValueCountMatchSpy>>> spies;

	operation_begins = std::chrono::system_clock::now();
	database->get_mset(*query_field, mset, spies, suggestions);

	L_DEBUG(this, "Suggested queries:\n%s", [&suggestions]() {
		std::string res;
		for (const auto& suggestion : suggestions) {
			res += "\t+ " + suggestion + "\n";
		}
		return res;
	}().c_str());

	MsgPack response;
	if (spies.empty()) {
		response[RESPONSE_MESSAGE] = "Not found documents tallied";
	} else {
		for (const auto& spy : spies) {
			std::string name_result = spy.first;
			MsgPack array;
			const auto facet_e = spy.second->values_end();
			for (auto facet = spy.second->values_begin(); facet != facet_e; ++facet) {
				MsgPack value;
<<<<<<< HEAD
				std::shared_ptr<const Schema> schema = XapiandManager::manager->database_pool.get_schema(endpoints[0]);
				data_field_t field_t = schema->get_slot_field(spy.first);
				auto _val = value["value"];
				Unserialise::unserialise(field_t.type, *facet, _val);
=======
				data_field_t field_t = database->get_slot_field(spy.first);
				value["value"] = Unserialise::MsgPack(field_t.type, *facet);
>>>>>>> bd46de46
				value["termfreq"] = facet.get_termfreq();
				array.add_item_to_array(value);
			}
			response[name_result] = array;
		}
	}
	operation_ends = std::chrono::system_clock::now();
	write_http_response(response, 200, pretty);

	auto _time = std::chrono::duration_cast<std::chrono::nanoseconds>(operation_ends - operation_begins).count();
	{
		std::lock_guard<std::mutex> lk(XapiandServer::static_mutex);
		update_pos_time();
		++stats_cnt.search.min[b_time.minute];
		++stats_cnt.search.sec[b_time.second];
		stats_cnt.search.tm_min[b_time.minute] += _time;
		stats_cnt.search.tm_sec[b_time.second] += _time;
	}
	L_TIME(this, "Searching took %s", delta_string(operation_begins, operation_ends).c_str());

	XapiandManager::manager->database_pool.checkin(database);
	L_DEBUG(this, "FINISH SEARCH");
}

void
HttpClient::search_view()
{
	L_CALL(this, "HttpClient::search_view()");

	bool chunked = !path_parser.off_id || isRange(path_parser.get_id());

	int query_field_flags = 0;

	if (!path_parser.off_id) {
		query_field_flags |= QUERY_FIELD_SEARCH;
	}

	if (chunked) {
		query_field_flags |= QUERY_FIELD_RANGE;
	}

	endpoints_maker(1s);
	query_field_maker(query_field_flags);

	if (path_parser.off_id) {
		query_field->query.push_back(std::string(RESERVED_ID)  + ":" +  path_parser.get_id());
	}

	if (!XapiandManager::manager->database_pool.checkout(database, endpoints, DB_SPAWN)) { /* TODO: The SPAWN should be the flag here? */
		throw MSG_CheckoutError("Cannot checkout database: %s", endpoints.as_string().c_str());
	}

	Xapian::MSet mset;
	std::vector<std::string> suggestions;
	std::vector<std::pair<std::string, std::unique_ptr<MultiValueCountMatchSpy>>> spies;

	operation_begins = std::chrono::system_clock::now();
	database->get_mset(*query_field, mset, spies, suggestions);

	L_DEBUG(this, "Suggested queries:\n%s", [&suggestions]() {
		std::string res;
		for (const auto& suggestion : suggestions) {
			res += "\t+ " + suggestion + "\n";
		}
		return res;
	}().c_str());

	int rc = 0;

	if (mset.empty()) {
		if (chunked) {
			MsgPack err_response;
			int error_code = 200;
			err_response[RESPONSE_STATUS] = error_code;
			err_response[RESPONSE_MESSAGE] = "No match found";
			write_http_response(err_response, error_code, pretty);
		} else {
			MsgPack err_response;
			int error_code = 404;
			err_response[RESPONSE_STATUS] = error_code;
			err_response[RESPONSE_MESSAGE] = "No document found";
			write_http_response(err_response, error_code, pretty);
		}
	} else {
		for (auto m = mset.begin(); m != mset.end(); ++rc, ++m) {
			Xapian::Document document = database->get_document(*m);

			operation_ends = std::chrono::system_clock::now();

			auto ct_type_str = document.get_value(DB_SLOT_TYPE);
			if (ct_type_str == JSON_TYPE || ct_type_str == MSGPACK_TYPE) {
				if (is_acceptable_type(get_acceptable_type(json_type), json_type)) {
					ct_type_str = JSON_TYPE;
				} else if (is_acceptable_type(get_acceptable_type(msgpack_type), msgpack_type)) {
					ct_type_str = MSGPACK_TYPE;
				}
			}
			auto ct_type = content_type_pair(ct_type_str);

			std::vector<type_t> ct_types;
			if (ct_type == json_type || ct_type == msgpack_type) {
				ct_types = msgpack_serializers;
			} else {
				ct_types.push_back(ct_type);
			}

			const auto& accepted_type = get_acceptable_type(ct_types);
			const auto accepted_ct_type = is_acceptable_type(accepted_type, ct_types);
			if (!accepted_ct_type) {
				MsgPack err_response;
				int error_code = 406;
				err_response[RESPONSE_STATUS] = error_code;
				err_response[RESPONSE_MESSAGE] = std::string("Response type " + ct_type.first + "/" + ct_type.second + " not provided in the accept header");
				write_http_response(err_response, error_code, pretty);
				XapiandManager::manager->database_pool.checkin(database);
				L_DEBUG(this, "ABORTED SEARCH");
				return;
			}

			MsgPack obj_data;
			if (is_acceptable_type(json_type, ct_type)) {
				obj_data = get_MsgPack(document);
			} else if (is_acceptable_type(msgpack_type, ct_type)) {
				obj_data = get_MsgPack(document);
			} else {
				// Returns blob_data in case that type is unkown
				auto blob_data = get_blob(document);
				write(http_response(200, HTTP_STATUS | HTTP_HEADER | HTTP_CONTENT_TYPE | HTTP_BODY, parser.http_major, parser.http_minor, 0, blob_data, ct_type_str));
				XapiandManager::manager->database_pool.checkin(database);
				return;
			}

			ct_type = *accepted_ct_type;
			ct_type_str = ct_type.first + "/" + ct_type.second;

			if (rc == 0 && chunked) {
				write(http_response(200, HTTP_STATUS | HTTP_HEADER | HTTP_CONTENT_TYPE | HTTP_CHUNKED | HTTP_MATCHED_COUNT, parser.http_major, parser.http_minor, mset.size(), "", ct_type_str));
			}

			try {
				obj_data = obj_data.at(RESERVED_DATA);
			} catch (const std::out_of_range&) {
				clean_reserved(obj_data);
				obj_data[RESERVED_ID] = database->get_value(document, RESERVED_ID);
				// Detailed info about the document:
				obj_data[RESERVED_RANK] = m.get_rank();
				obj_data[RESERVED_WEIGHT] = m.get_weight();
				obj_data[RESERVED_PERCENT] = m.get_percent();
				int subdatabase = (document.get_docid() - 1) % endpoints.size();
				auto endpont = endpoints[subdatabase];
				obj_data[RESERVED_ENDPOINT] = endpont.as_string();
			}

			auto result = serialize_response(obj_data, ct_type, pretty);
			if (chunked) {
				if (!write(http_response(200, HTTP_BODY | HTTP_CHUNKED, parser.http_major, parser.http_minor, 0, result.first + "\n\n"))) {
					break;
				}
			} else if (!write(http_response(200, HTTP_STATUS | HTTP_HEADER | HTTP_BODY | HTTP_CONTENT_TYPE, parser.http_major, parser.http_minor, 0, result.first, result.second))) {
				break;
			}
		}

		if (chunked) {
			write(http_response(0, HTTP_BODY, 0, 0, 0, "0\r\n\r\n"));
		}
	}

	auto _time = std::chrono::duration_cast<std::chrono::nanoseconds>(operation_ends - operation_begins).count();
	{
		std::lock_guard<std::mutex> lk(XapiandServer::static_mutex);
		update_pos_time();
		++stats_cnt.search.min[b_time.minute];
		++stats_cnt.search.sec[b_time.second];
		stats_cnt.search.tm_min[b_time.minute] += _time;
		stats_cnt.search.tm_sec[b_time.second] += _time;
	}
	L_TIME(this, "Searching took %s", delta_string(operation_begins, operation_ends).c_str());

	XapiandManager::manager->database_pool.checkin(database);
	L_DEBUG(this, "FINISH SEARCH");
}

void
HttpClient::bad_request_view()
{
	L_CALL(this, "HttpClient::bad_request_view()");

	MsgPack err_response;
	err_response[RESPONSE_STATUS] = 400;

	/*
	 REMOVE THIS
	 switch (cmd) {
		case CMD_UNKNOWN_HOST:
			err_response[RESPONSE_MESSAGE] = "Unknown host " + host;
			break;
		default:
			err_response[RESPONSE_MESSAGE] = "BAD QUERY";
	}*/
	err_response[RESPONSE_MESSAGE] = "BAD QUERY";
	write_http_response(err_response, 400, pretty);
}


size_t constexpr const_hash(char const *input) {
	return *input ? static_cast<size_t>(*input) + 33 * const_hash(input + 1) : 5381;
}

static constexpr auto http_search = const_hash("_search");
static constexpr auto http_facets = const_hash("_facets");
static constexpr auto http_stats = const_hash("_stats");
static constexpr auto http_schema = const_hash("_schema");

int
HttpClient::identify_cmd()
{
	if (!path_parser.off_cmd) {
		return CMD_NO_CMD;
	} else {
		switch (const_hash(lower_string(path_parser.get_cmd()).c_str())) {
			case http_search:
				return CMD_SEARCH;
				break;
			case http_facets:
				return CMD_FACETS;
				break;
			case http_stats:
				return CMD_STATS;
				break;
			case http_schema:
				return CMD_SCHEMA;
				break;
			default:
				return CMD_UNKNOWN;
				break;
		}
	}
}

int
HttpClient::url_resolve()
{
	L_CALL(this, "HttpClient::url_resolve()");

	struct http_parser_url u;
	std::string b = repr(path);

	L_HTTP_PROTO_PARSER(this, "URL: %s", b.c_str());
	if (http_parser_parse_url(path.c_str(), path.size(), 0, &u) == 0) {
		L_HTTP_PROTO_PARSER(this, "HTTP parsing done!");

		if (u.field_set & (1 << UF_PATH )) {
			size_t path_size = u.field_data[3].len;
			char path_buf_str[path_size + 1];
			const char* path_str = path.data() + u.field_data[3].off;
			normalize_path(path_str, path_str + path_size, path_buf_str);
			if (path_parser.init(path_buf_str) >= PathParser::end) {
				return CMD_BAD_QUERY;
			}
		}

		if (u.field_set & (1 <<  UF_QUERY)) {
			if (query_parser.init(std::string(b.data() + u.field_data[4].off, u.field_data[4].len)) < 0) {
				return CMD_BAD_QUERY;
			}
		}

		if (query_parser.next("pretty") != -1) {
			pretty = true;
			if (query_parser.len) {
				try {
					pretty = Serialise::boolean(query_parser.get()) == "t";
				} catch (const Exception&) { }
			}
		}
		query_parser.rewind();

		return identify_cmd();
	} else {
		L_CONN_WIRE(this, "Parsing not done");
		// Bad query
		return CMD_BAD_QUERY;
	}
}

void
HttpClient::endpoints_maker(duration<double, std::milli> timeout)
{
	endpoints.clear();

	PathParser::State state;
	while ((state = path_parser.next()) < PathParser::end) {
		_endpoint_maker(timeout);
	}
}


void
HttpClient::_endpoint_maker(duration<double, std::milli> timeout)
{
	bool has_node_name = false;

	std::string ns;
	if (path_parser.off_nsp) {
		ns = path_parser.get_nsp() + "/";
	}

	std::string path;
	if (path_parser.off_pth) {
		path = path_parser.get_pth();
	}

	index_path = ns + path;
	std::string node_name;
	Endpoint asked_node("xapian://" + index_path);

	std::vector<Endpoint> asked_nodes;

	if (path_parser.off_hst) {
		node_name = path_parser.get_hst();
		has_node_name = true;
	} else {
		size_t num_endps = 1;
		if (XapiandManager::manager->is_single_node()) {
			has_node_name = true;
			node_name = local_node->name;
		} else {
			if (!XapiandManager::manager->resolve_index_endpoint(asked_node.path, asked_nodes, num_endps, timeout)) {
				has_node_name = true;
				node_name = local_node->name;
			}
		}
	}

	if (has_node_name) {
#ifdef XAPIAND_CLUSTERING
		Endpoint index("xapian://" + node_name + "/" + index_path);
		int node_port = (index.port == XAPIAND_BINARY_SERVERPORT) ? 0 : index.port;
		node_name = index.host.empty() ? node_name : index.host;

		// Convert node to endpoint:
		char node_ip[INET_ADDRSTRLEN];
		auto node = XapiandManager::manager->touch_node(node_name, UNKNOWN_REGION);
		if (!node) {
			throw MSG_Error("Node %s not found", node_name.c_str());
		}
		if (!node_port) {
			node_port = node->binary_port;
		}
		inet_ntop(AF_INET, &(node->addr.sin_addr), node_ip, INET_ADDRSTRLEN);
		Endpoint endpoint("xapian://" + std::string(node_ip) + ":" + std::to_string(node_port) + "/" + index_path, nullptr, -1, node_name);
#else
		Endpoint endpoint(index_path);
#endif
		endpoints.add(endpoint);
	} else {
		for (const auto& asked_node : asked_nodes) {
			endpoints.add(asked_node);
		}
	}
	L_CONN_WIRE(this, "Endpoint: -> %s", endpoints.as_string().c_str());
}


void
HttpClient::query_field_maker(int flag)
{
	if (!query_field) query_field = std::make_unique<query_field_t>();

	if (flag & QUERY_FIELD_COMMIT) {
		if (query_parser.next("commit") != -1) {
			query_field->commit = true;
			if (query_parser.len) {
				try {
					query_field->commit = Serialise::boolean(query_parser.get()) == "t";
				} catch (const Exception&) { }
			}
		}
		query_parser.rewind();
	}

	if (flag & QUERY_FIELD_SEARCH) {
		if (query_parser.next("spelling") != -1) {
			query_field->spelling = true;
			if (query_parser.len) {
				try {
					query_field->spelling = Serialise::boolean(query_parser.get()) == "t";
				} catch (const Exception&) { }
			}
		}
		query_parser.rewind();

		if (query_parser.next("synonyms") != -1) {
			query_field->synonyms = true;
			if (query_parser.len) {
				try {
					query_field->synonyms = Serialise::boolean(query_parser.get()) == "t";
				} catch (const Exception&) { }
			}
		}
		query_parser.rewind();

		while (query_parser.next("query") != -1) {
			L_DEBUG(this, "%s", query_parser.get().c_str());
			query_field->query.push_back(query_parser.get());
		}
		query_parser.rewind();

		while (query_parser.next("q") != -1) {
			L_DEBUG(this, "%s", query_parser.get().c_str());
			query_field->query.push_back(query_parser.get());
		}
		query_parser.rewind();

		while (query_parser.next("partial") != -1) {
			query_field->partial.push_back(query_parser.get());
		}
		query_parser.rewind();

		while (query_parser.next("terms") != -1) {
			query_field->terms.push_back(query_parser.get());
		}
		query_parser.rewind();

		while (query_parser.next("language") != -1) {
			query_field->language.push_back(query_parser.get());
		}
		query_parser.rewind();
	}

	if (flag & QUERY_FIELD_RANGE) {
		if (!query_field) query_field = std::make_unique<query_field_t>();

		if (query_parser.next("offset") != -1) {
			query_field->offset = static_cast<unsigned>(std::stoul(query_parser.get()));
		} else {
			query_field->offset = 0;
		}
		query_parser.rewind();

		if (query_parser.next("check_at_least") != -1) {
			query_field->check_at_least = static_cast<unsigned>(std::stoul(query_parser.get()));
		} else {
			query_field->check_at_least = 0;
		}
		query_parser.rewind();

		if (query_parser.next("limit") != -1) {
			query_field->limit = static_cast<unsigned>(std::stoul(query_parser.get()));
		} else {
			query_field->limit = 10;
		}
		query_parser.rewind();

		if (query_parser.next("sort") != -1) {
			query_field->sort.push_back(query_parser.get());
		} else {
			query_field->sort.push_back(RESERVED_ID);
		}
		query_parser.rewind();

		if (query_parser.next("collapse_max") != -1) {
			query_field->collapse_max = static_cast<unsigned>(std::stoul(query_parser.get()));
		} else {
			query_field->collapse_max = 1;
		}
		query_parser.rewind();

		if (query_parser.next("collapse") != -1) {
			query_field->collapse = query_parser.get();
		}
		query_parser.rewind();

		while (query_parser.next("facets") != -1) {
			query_field->facets.push_back(query_parser.get());
		}
		query_parser.rewind();

		if (query_parser.next("fuzzy") != -1) {
			query_field->is_fuzzy = true;
			if (query_parser.len) {
				try {
					query_field->is_fuzzy = Serialise::boolean(query_parser.get()) == "t";
				} catch (const Exception&) { }
			}
		}
		query_parser.rewind();

		if (query_field->is_fuzzy) {
			if (query_parser.next("fuzzy.n_rset") != -1) {
				query_field->fuzzy.n_rset = static_cast<unsigned>(std::stoul(query_parser.get()));
			}
			query_parser.rewind();

			if (query_parser.next("fuzzy.n_eset") != -1) {
				query_field->fuzzy.n_eset = static_cast<unsigned>(std::stoul(query_parser.get()));
			}
			query_parser.rewind();

			if (query_parser.next("fuzzy.n_term") != -1) {
				query_field->fuzzy.n_term = static_cast<unsigned>(std::stoul(query_parser.get()));
			}
			query_parser.rewind();

			while (query_parser.next("fuzzy.field") != -1) {
				query_field->fuzzy.field.push_back(query_parser.get());
			}
			query_parser.rewind();

			while (query_parser.next("fuzzy.type") != -1) {
				query_field->fuzzy.type.push_back(query_parser.get());
			}
			query_parser.rewind();
		}

		if (query_parser.next("nearest") != -1) {
			query_field->is_nearest = true;
			if (query_parser.len) {
				try {
					query_field->is_nearest = Serialise::boolean(query_parser.get()) == "t";
				} catch (const Exception&) { }
			}
		}
		query_parser.rewind();

		if (query_field->is_nearest) {
			if (query_parser.next("nearest.n_rset") != -1) {
				query_field->nearest.n_rset = static_cast<unsigned>(std::stoul(query_parser.get()));
			} else {
				query_field->nearest.n_rset = 5;
			}
			query_parser.rewind();

			if (query_parser.next("nearest.n_eset") != -1) {
				query_field->nearest.n_eset = static_cast<unsigned>(std::stoul(query_parser.get()));
			}
			query_parser.rewind();

			if (query_parser.next("nearest.n_term") != -1) {
				query_field->nearest.n_term = static_cast<unsigned>(std::stoul(query_parser.get()));
			}
			query_parser.rewind();

			while (query_parser.next("nearest.field") != -1) {
				query_field->nearest.field.push_back(query_parser.get());
			}
			query_parser.rewind();

			while (query_parser.next("nearest.type") != -1) {
				query_field->nearest.type.push_back(query_parser.get());
			}
			query_parser.rewind();
		}
	}
	
	if (flag & QUERY_FIELD_TIME) {
		if (query_parser.next("time") != -1) {
			query_field->time = query_parser.get();
		} else {
			query_field->time = "1h";
		}
		query_parser.rewind();
	}
}


void
HttpClient::clean_http_request()
{
	L_CALL(this, "HttpClient::clean_http_request()");

	path.clear();
	body.clear();
	header_name.clear();
	header_value.clear();
	content_type.clear();
	content_length.clear();
	host.clear();

	pretty = false;
	query_field.reset();
	path_parser.clear();
	query_parser.clear();
	accept_set.clear();

	response_ends = std::chrono::system_clock::now();
	request_begining = true;
	L_TIME(this, "Full request took %s, response took %s", delta_string(request_begins, response_ends).c_str(), delta_string(response_begins, response_ends).c_str());

	async_read.send();
	http_parser_init(&parser, HTTP_REQUEST);
}

const type_t*
HttpClient::is_acceptable_type(const type_t& ct_type_pattern, const type_t& ct_type)
{
	L_CALL(this, "HttpClient::is_acceptable_type()");

	bool type_ok = false, subtype_ok = false;
	if (ct_type_pattern.first == "*") {
		type_ok = true;
	} else {
		type_ok = ct_type_pattern.first == ct_type.first;
	}
	if (ct_type_pattern.second == "*") {
		subtype_ok = true;
	} else {
		subtype_ok = ct_type_pattern.second == ct_type.second;
	}
	if (type_ok && subtype_ok) {
		return &ct_type;
	}
	return nullptr;
}

const type_t*
HttpClient::is_acceptable_type(const type_t& ct_type_pattern, const std::vector<type_t>& ct_types)
{
	for (auto& ct_type : ct_types) {
		if (is_acceptable_type(ct_type_pattern, ct_type)) {
			return &ct_type;
		}
	}
	return nullptr;
}

template <typename T>
const type_t&
HttpClient::get_acceptable_type(const T& ct)
{
	L_CALL(this, "HttpClient::get_acceptable_type()");

	if (accept_set.empty()) {
		if (!content_type.empty()) accept_set.insert(std::tuple<double, int, type_t>(1, 0, content_type_pair(content_type)));
		accept_set.insert(std::make_tuple(1, 1, std::make_pair(std::string("*"), std::string("*"))));
	}
	for (const auto& accept : accept_set) {
		if (is_acceptable_type(std::get<2>(accept), ct)) {
			return std::get<2>(accept);
		}
	}
	return std::get<2>(*accept_set.begin());
}


type_t
HttpClient::serialize_response(const MsgPack& obj, const type_t& ct_type, bool pretty, bool serialize_error)
{
	L_CALL(this, "HttpClient::serialize_response()");

	if (is_acceptable_type(ct_type, json_type)) {
		return std::make_pair(obj.to_json_string(pretty), json_type.first + "/" + json_type.second + "; charset=utf-8");
	} else if (is_acceptable_type(ct_type, msgpack_type)) {
		return std::make_pair(obj.to_string(), msgpack_type.first + "/" + msgpack_type.second + "; charset=utf-8");
	} else if (is_acceptable_type(ct_type, html_type)) {
		std::function<std::string(const msgpack::object&)> html_serialize = serialize_error ? msgpack_to_html_error : msgpack_to_html;
		return std::make_pair(html_serialize(*(obj.body->obj)), html_type.first + "/" + html_type.second + "; charset=utf-8");
	} else if (is_acceptable_type(ct_type, text_type)) {
		/*
		 error:
			{{ RESPONSE_STATUS }} - {{ RESPONSE_MESSAGE }}

		 obj:
			{{ key1 }}: {{ val1 }}
			{{ key2 }}: {{ val2 }}
			...

		 array:
			{{ val1 }}, {{ val2 }}, ...
		 */
	}
	throw MSG_SerialisationError("Type is not serializable");
}


void
HttpClient::write_http_response(const MsgPack& response,  int status_code, bool pretty)
{
	L_CALL(this, "HttpClient::write_http_response()");

	auto ct_type = content_type_pair(content_type);
	std::vector<type_t> ct_types;
	if (ct_type == json_type || ct_type == msgpack_type || content_type.empty()) {
		ct_types = msgpack_serializers;
	} else {
		ct_types.push_back(ct_type);
	}

	const auto& accepted_type = get_acceptable_type(ct_types);
	try {
		auto result = serialize_response(response, accepted_type, pretty,  status_code >= 400);
		write(http_response(status_code, HTTP_STATUS | HTTP_HEADER | HTTP_BODY | HTTP_CONTENT_TYPE, parser.http_major, parser.http_minor, 0, result.first, result.second));
	} catch (const SerialisationError& exc) {
		status_code = 406;
		MsgPack response_err;
		response_err[RESPONSE_STATUS] = status_code;
		response_err[RESPONSE_MESSAGE] = std::string("Response type " + accepted_type.first + "/" + accepted_type.second + " " + exc.what());
		auto response_str = response_err.to_json_string();
		write(http_response(status_code, HTTP_STATUS | HTTP_HEADER | HTTP_BODY, parser.http_major, parser.http_minor, 0, response_str));
		return;
	}
}<|MERGE_RESOLUTION|>--- conflicted
+++ resolved
@@ -1003,15 +1003,9 @@
 			const auto facet_e = spy.second->values_end();
 			for (auto facet = spy.second->values_begin(); facet != facet_e; ++facet) {
 				MsgPack value;
-<<<<<<< HEAD
 				std::shared_ptr<const Schema> schema = XapiandManager::manager->database_pool.get_schema(endpoints[0]);
 				data_field_t field_t = schema->get_slot_field(spy.first);
-				auto _val = value["value"];
-				Unserialise::unserialise(field_t.type, *facet, _val);
-=======
-				data_field_t field_t = database->get_slot_field(spy.first);
 				value["value"] = Unserialise::MsgPack(field_t.type, *facet);
->>>>>>> bd46de46
 				value["termfreq"] = facet.get_termfreq();
 				array.add_item_to_array(value);
 			}
